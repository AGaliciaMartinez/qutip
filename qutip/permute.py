--- conflicted
+++ resolved
@@ -56,14 +56,9 @@
         perm_matrix = sp.coo_matrix((data, (wh, cols)),
                                     shape=(Q.shape[0], Q.shape[0]), dtype=int)
         perm_matrix = perm_matrix.tocsr()
-<<<<<<< HEAD
-        return perm_matrix * Q.data, Q.dims, Q.shape
-    elif Q.type == 'bra':
-=======
         return perm_matrix * Q.data, Q.dims
 
-    if Q.type == 'bra':
->>>>>>> 511542d5
+    elif Q.type == 'bra':
         dims, perm = _perm_inds(A.dims[0], order)
         nzs = Q.data.nonzero()[1]
         wh = np.where(perm == nzs)[0]
@@ -72,14 +67,9 @@
         perm_matrix = sp.coo_matrix((data, (rows, wh)),
                                     shape=(Q.shape[1], Q.shape[1]), dtype=int)
         perm_matrix = perm_matrix.tocsr()
-<<<<<<< HEAD
-        return Q.data * perm_matrix, Q.dims, Q.shape
-    elif Q.type == 'oper':
-=======
         return Q.data * perm_matrix, Q.dims
 
-    if Q.type == 'oper':
->>>>>>> 511542d5
+    elif Q.type == 'oper':
         dims, perm = _perm_inds(Q.dims[0], order)
         data = np.ones(Q.shape[0], dtype=int)
         rows = np.arange(Q.shape[0], dtype=int)
@@ -88,14 +78,9 @@
         perm_matrix = perm_matrix.tocsr()
         dims_part = list(dims[order])
         dims = [dims_part, dims_part]
-<<<<<<< HEAD
         return (perm_matrix * Q.data) * perm_matrix.T, dims, Q.shape
+    
     elif Q.type == 'super' or Q.type == 'operator-ket':
-=======
-        return (perm_matrix * Q.data) * perm_matrix.T, dims
-
-    if Q.type == 'super':
->>>>>>> 511542d5
         # For superoperators, we expect order to be something like
         # [[0, 2], [1, 3]], which tells us to permute according to
         # [0, 2, 1 ,3], and then group indices according to the length
@@ -104,7 +89,7 @@
         # permuting [[[1, 2, 3], [1, 2, 3]], [[1, 2, 3], [1, 2, 3]]] by
         # [[0, 3], [1, 4], [2, 6]] should give
         # [[[1, 1], [2, 2], [3, 3]], [[1, 1], [2, 2], [3, 3]]].
-
+        
         # Get the breakout of the left index into dims.
         # Since this is a super, the left index itself breaks into left
         # and right indices, each of which breaks down further.
@@ -113,35 +98,25 @@
         q_dims_left = sum(Q.dims[0], [])
         dims, perm = _perm_inds(q_dims_left, flat_order)
         dims = dims.flatten()
-
+        
         data = np.ones(Q.shape[0], dtype=int)
         rows = np.arange(Q.shape[0], dtype=int)
-
+        
         perm_matrix = sp.coo_matrix((data, (rows, perm.T[0])),
-<<<<<<< HEAD
                                     shape=(Q.shape[0], Q.shape[0]), dtype=int)
         
-=======
-                                    shape=(Q.shape[1], Q.shape[1]), dtype=int)
-
->>>>>>> 511542d5
         perm_matrix = perm_matrix.tocsr()
         dims_part = list(dims[flat_order])
-
+        
         # Finally, we need to restructure the now-decomposed left index
         # into left and right subindices, so that the overall dims we return
         # are of the form specified by order.
         dims_part = list(_chunk_dims(dims_part, order))
-<<<<<<< HEAD
         perm_left = (perm_matrix * Q.data)
         if Q.type == 'operator-ket':
             return perm_left, [dims_part, [1]], Q.shape
         elif Q.type == 'super':
             return perm_left * perm_matrix.T, [dims_part, dims_part], Q.shape
-=======
-        return (perm_matrix * Q.data) * perm_matrix.T, [dims_part, dims_part]
-
->>>>>>> 511542d5
     else:
         raise TypeError('Invalid quantum object for permutation.')
 
@@ -167,15 +142,9 @@
     """
     Column-reshuffles a ``type="super"`` Qobj.
     """
-<<<<<<< HEAD
-    #if not q_oper.type == "super":
-    #    raise TypeError("Reshuffling is only supported on type='super'.")
+    if q_oper.type not in ('super', 'operator-ket'):
+        raise TypeError("Reshuffling is only supported on type='super' or type='operator-ket'.")
         
-=======
-    if not q_oper.type == "super":
-        raise TypeError("Reshuffling is only supported on type='super'.")
-
->>>>>>> 511542d5
     # How many indices are there, and how many subsystems can we decompose
     # each index into?
     n_indices = len(q_oper.dims[0])
