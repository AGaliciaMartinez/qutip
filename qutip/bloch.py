--- conflicted
+++ resolved
@@ -76,17 +76,10 @@
         Color of sphere wireframe.
     frame_width : int, default 1
         Width of wireframe.
-<<<<<<< HEAD
-    point_default_color : list {["b","r","g","#CC6600"]}
-        List of colors for Bloch sphere point markers to cycle through.
-        i.e. By default, points 0 and 4 will both be blue ('b').
-    point_marker : list {["o","s","d","^"]}
-=======
     point_color : list, default ["b", "r", "g", "#CC6600"]
         List of colors for Bloch sphere point markers to cycle through, i.e.
         by default, points 0 and 4 will both be blue ('b').
     point_marker : list, default ["o", "s", "d", "^"]
->>>>>>> 4a59f335
         List of point marker shapes to cycle through.
     point_size : list, default [25, 32, 35, 45]
         List of point marker sizes. Note, not all point markers look the same
@@ -98,11 +91,7 @@
     figsize : list, default [7, 7]
         Figure size of Bloch sphere plot.  Best to have both numbers the same;
         otherwise you will have a Bloch sphere that looks like a football.
-<<<<<<< HEAD
-    vector_default_color : list {["g","#CC6600","b","r"]}
-=======
     vector_color : list, ["g", "#CC6600", "b", "r"]
->>>>>>> 4a59f335
         List of vector colors to cycle through.
     vector_width : int, default 5
         Width of displayed vectors.
@@ -313,13 +302,10 @@
         self.vectors = []
         self.point_style = []
         self.annotations = []
-<<<<<<< HEAD
         self.vector_color = []
         self.point_color = []
-=======
         self._lines = []
         self._arcs = []
->>>>>>> 4a59f335
 
     def add_points(self, points, meth='s', colors=None):
         """Add a list of data points to bloch sphere.
@@ -332,13 +318,11 @@
         meth : {'s', 'm', 'l'}
             Type of points to plot, use 'm' for multicolored, 'l' for points
             connected with a line.
-<<<<<<< HEAD
+
         colors : array_like
             Optional array with colors for the points.
             A single color for meth 's', and list of colors for meth 'm'
 
-=======
->>>>>>> 4a59f335
         """
         if not isinstance(points[0], (list, ndarray)):
             points = [[points[0]], [points[1]], [points[2]]]
@@ -385,12 +369,10 @@
 
         kind : {'vector', 'point'}
             Type of object to plot.
-<<<<<<< HEAD
+
         colors : array_like
             Optional array with colors for the states.
 
-=======
->>>>>>> 4a59f335
         """
         if isinstance(state, Qobj):
             state = [state]
@@ -420,36 +402,29 @@
         ----------
         vectors : array_like
             Array with vectors of unit length or smaller.
-<<<<<<< HEAD
         colors : array_like
             Optional array with colors for the vectors.
 
         """
-        if isinstance(vectors[0], (list, ndarray)):
+        if isinstance(vectors[0], (list, tuple, ndarray)):
             if colors is not None:
                 for k, vec in enumerate(vectors):
                     self.vectors.append(vec)
                     self.vector_color.append(colors[k])
             else:
                 for vec in vectors:
-                    self.vectors.append(vec)
                     k = mod(len(self.vectors), len(self.vector_default_color))
                     color = self.vector_default_color[k]
                     self.vector_color.append(color)
-=======
-        """
-        if isinstance(vectors[0], (list, tuple, ndarray)):
-            for vec in vectors:
-                self.vectors.append(vec)
->>>>>>> 4a59f335
-        else:
-            self.vectors.append(vectors)
+                    self.vectors.append(vec)
+        else:
             if colors is not None:
                 self.vector_color.append(colors)
             else:
                 k = mod(len(self.vectors), len(self.vector_default_color))
                 color = self.vector_default_color[k]
                 self.vector_color.append(color)
+            self.vectors.append(vectors)
 
     def add_annotation(self, state_or_vector, text, **kwargs):
         """
@@ -776,6 +751,8 @@
             ys3d = -self.vectors[k][0] * array([0, 1])
             zs3d = self.vectors[k][2] * array([0, 1])
 
+            color = self.vector_color[mod(k, len(self.vector_color))]
+
             if self.vector_style == '':
                 # simple line style
                 self.axes.plot(xs3d, ys3d, zs3d,
