<<<<<<< HEAD
from qutip._mkl.utilities import _set_mkl
=======
from .utilities import _set_mkl
>>>>>>> 4a59f335
_set_mkl()<|MERGE_RESOLUTION|>--- conflicted
+++ resolved
@@ -1,6 +1,2 @@
-<<<<<<< HEAD
-from qutip._mkl.utilities import _set_mkl
-=======
 from .utilities import _set_mkl
->>>>>>> 4a59f335
 _set_mkl()