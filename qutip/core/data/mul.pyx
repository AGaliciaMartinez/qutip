#cython: language_level=3
#cython: boundscheck=False, wrapround=False, initializedcheck=False

from qutip.core.data cimport idxint, csr, CSR, dense, Dense, Data
from scipy.linalg.cython_blas cimport zscal
<<<<<<< HEAD

cdef int ZERO=0
cdef double DZERO=0
cdef complex ZZERO=0j
cdef complex ZNEG=-1
cdef int ONE=1
=======
>>>>>>> 9c97237b

__all__ = [
    'mul', 'mul_csr', 'mul_dense',
    'imul', 'imul_csr', 'imul_dense', 'imul_data',
    'neg', 'neg_csr', 'neg_dense',
]


cpdef CSR imul_csr(CSR matrix, double complex value):
    """Multiply this CSR `matrix` by a complex scalar `value`."""
    cdef idxint l = csr.nnz(matrix)
<<<<<<< HEAD
=======
    cdef int ONE=1
>>>>>>> 9c97237b
    zscal(&l, &value, matrix.data, &ONE)
    return matrix

cpdef CSR mul_csr(CSR matrix, double complex value):
    """Multiply this CSR `matrix` by a complex scalar `value`."""
    if value == 0:
        return csr.zeros(matrix.shape[0], matrix.shape[1])
    cdef CSR out = csr.copy_structure(matrix)
    cdef idxint ptr
    with nogil:
        for ptr in range(csr.nnz(matrix)):
            out.data[ptr] = value * matrix.data[ptr]
    return out

cpdef CSR neg_csr(CSR matrix):
    """Unary negation of this CSR `matrix`.  Return a new object."""
    cdef CSR out = csr.copy_structure(matrix)
    cdef idxint ptr
    with nogil:
        for ptr in range(csr.nnz(matrix)):
            out.data[ptr] = -matrix.data[ptr]
    return out


cpdef Dense imul_dense(Dense matrix, double complex value):
    """Multiply this Dense `matrix` by a complex scalar `value`."""
    cdef size_t ptr
<<<<<<< HEAD
=======
    cdef int ONE=1
>>>>>>> 9c97237b
    cdef idxint l = matrix.shape[0]*matrix.shape[1]
    zscal(&l, &value, matrix.data, &ONE)
    return matrix

cpdef Dense mul_dense(Dense matrix, double complex value):
    """Multiply this Dense `matrix` by a complex scalar `value`."""
    cdef Dense out = dense.empty_like(matrix)
    cdef size_t ptr
    with nogil:
        for ptr in range(matrix.shape[0]*matrix.shape[1]):
            out.data[ptr] = value * matrix.data[ptr]
    return out

cpdef Dense neg_dense(Dense matrix):
    """Unary negation of this Dense `matrix`.  Return a new object."""
    cdef Dense out = dense.empty_like(matrix)
    cdef size_t ptr
    with nogil:
        for ptr in range(matrix.shape[0]*matrix.shape[1]):
            out.data[ptr] = -matrix.data[ptr]
    return out


from .dispatch import Dispatcher as _Dispatcher
import inspect as _inspect

mul = _Dispatcher(
    _inspect.Signature([
        _inspect.Parameter('matrix', _inspect.Parameter.POSITIONAL_OR_KEYWORD),
        _inspect.Parameter('value', _inspect.Parameter.POSITIONAL_OR_KEYWORD),
    ]),
    name='mul',
    module=__name__,
    inputs=('matrix',),
    out=True,
)
mul.__doc__ =\
    """Multiply a matrix element-wise by a scalar."""
mul.add_specialisations([
    (CSR, CSR, mul_csr),
    (Dense, Dense, mul_dense),
], _defer=True)

imul = _Dispatcher(
    # Will not be inplce if specialisation does not exist but should still
    # give expected results if used as:
    # mat = imul(mat, x)
    _inspect.Signature([
        _inspect.Parameter('matrix', _inspect.Parameter.POSITIONAL_OR_KEYWORD),
        _inspect.Parameter('value', _inspect.Parameter.POSITIONAL_OR_KEYWORD),
    ]),
    name='imul',
    module=__name__,
    inputs=('matrix',),
    out=True,
)
imul.__doc__ =\
    """Multiply inplace a matrix element-wise by a scalar."""
imul.add_specialisations([
    (CSR, CSR, imul_csr),
    (Dense, Dense, imul_dense),
], _defer=True)

neg = _Dispatcher(
    _inspect.Signature([
        _inspect.Parameter('matrix', _inspect.Parameter.POSITIONAL_OR_KEYWORD),
    ]),
    name='neg',
    module=__name__,
    inputs=('matrix',),
    out=True,
)
neg.__doc__ =\
    """Unary element-wise negation of a matrix."""
neg.add_specialisations([
    (CSR, CSR, neg_csr),
    (Dense, Dense, neg_dense),
], _defer=True)

del _inspect, _Dispatcher


cpdef Data imul_data(Data matrix, double complex value):
    if type(matrix) is CSR:
        return imul_csr(matrix, value)
    elif type(matrix) is Dense:
        return imul_dense(matrix, value)
    else:
        return imul(matrix, value)<|MERGE_RESOLUTION|>--- conflicted
+++ resolved
@@ -3,15 +3,6 @@
 
 from qutip.core.data cimport idxint, csr, CSR, dense, Dense, Data
 from scipy.linalg.cython_blas cimport zscal
-<<<<<<< HEAD
-
-cdef int ZERO=0
-cdef double DZERO=0
-cdef complex ZZERO=0j
-cdef complex ZNEG=-1
-cdef int ONE=1
-=======
->>>>>>> 9c97237b
 
 __all__ = [
     'mul', 'mul_csr', 'mul_dense',
@@ -23,10 +14,7 @@
 cpdef CSR imul_csr(CSR matrix, double complex value):
     """Multiply this CSR `matrix` by a complex scalar `value`."""
     cdef idxint l = csr.nnz(matrix)
-<<<<<<< HEAD
-=======
     cdef int ONE=1
->>>>>>> 9c97237b
     zscal(&l, &value, matrix.data, &ONE)
     return matrix
 
@@ -54,10 +42,7 @@
 cpdef Dense imul_dense(Dense matrix, double complex value):
     """Multiply this Dense `matrix` by a complex scalar `value`."""
     cdef size_t ptr
-<<<<<<< HEAD
-=======
     cdef int ONE=1
->>>>>>> 9c97237b
     cdef idxint l = matrix.shape[0]*matrix.shape[1]
     zscal(&l, &value, matrix.data, &ONE)
     return matrix
