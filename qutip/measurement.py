--- conflicted
+++ resolved
@@ -35,13 +35,9 @@
 """
 
 import numpy as np
-<<<<<<< HEAD
-
-from . import Qobj, expect
-=======
-from qutip.qobj import Qobj
-from qutip import identity
-from qutip.qip.operations.gates import expand_operator
+
+from . import Qobj, expect, identity
+from .qip.operations.gates import expand_operator
 
 
 def _verify_input(op, state):
@@ -95,7 +91,7 @@
     collapsed_states = []
 
     for i, op in enumerate(ops):
-        p = np.absolute((state.dag() * op.dag() * op * state)[0][0][0])
+        p = np.absolute((state.dag() * op.dag() * op * state))
         probabilities.append(p)
         if p != 0:
             collapsed_states.append((op * state) / np.sqrt(p))
@@ -201,7 +197,6 @@
         return _measurement_statistics_povm_ket(state, ops)
     else:
         return _measurement_statistics_povm_dm(state, ops)
->>>>>>> 8e181cc4
 
 
 def measurement_statistics_observable(state, op, targets=None):
